--- conflicted
+++ resolved
@@ -1357,11 +1357,7 @@
                    maxiter_batch=None, maxcall_batch=None,
                    maxiter=None, maxcall=None, maxbatch=None,
                    stop_function=None, stop_kwargs=None, use_stop=True,
-<<<<<<< HEAD
-                   save_bounds=True, print_progress=True, print_to_stderr=True,
-=======
                    save_bounds=True, print_progress=True, print_func=None,
->>>>>>> 891a1bed
                    live_points=None):
         """
         **The main dynamic nested sampling loop.** After an initial "baseline"
@@ -1462,15 +1458,9 @@
             Whether to output a simple summary of the current run that
             updates each iteration. Default is `True`.
 
-<<<<<<< HEAD
-        print_to_stderr : bool, optional
-            Whether the print_progress output should be directed to stderr (*True*) with
-            carriage return separation or to stdout (*False*) with newline separation.
-=======
         print_func : function, optional
             A function that prints out the current state of the sampler.
             If not provided, the default :meth:`results.print_fn` is used.
->>>>>>> 891a1bed
 
         live_points : list of 3 `~numpy.ndarray` each with shape (nlive, ndim)
             A set of live points used to initialize the nested sampling run.
@@ -1532,31 +1522,8 @@
 
                 # Print progress.
                 if print_progress:
-<<<<<<< HEAD
-                    if delta_logz > 1e6:
-                        delta_logz = np.inf
-                    if logzvar >= 0. and logzvar <= 1e6:
-                        logzerr = np.sqrt(logzvar)
-                    else:
-                        logzerr = np.nan
-                    if logz <= -1e6:
-                        logz = -np.inf
-                    message = "iter: {:d} | batch: {:d} | bound: {:d} | nc: {:d} | "
-                    message += "ncall: {:d} | eff(%): {:6.3f} | logz: {:6.3f} +/- {:6.3f} | "
-                    message += "dlogz: {:6.3f} > {:6.3f} "
-                    message = message.format(niter, 0, bounditer, nc, ncall,
-                                             eff, logz, logzerr,
-                                             delta_logz, dlogz_init)
-                    if print_to_stderr:
-                        sys.stderr.write("\r" + message)
-                        sys.stderr.flush()
-                    else:
-                        sys.stdout.write(message + "\n")
-                        sys.stdout.flush()
-=======
                     print_func(results, niter, ncall, nbatch=0,
                                dlogz=dlogz_init, logl_max=logl_max_init)
->>>>>>> 891a1bed
 
         # Add points in batches.
         for n in range(self.batch, maxbatch):
@@ -1606,34 +1573,12 @@
 
                     # Print progress.
                     if print_progress:
-<<<<<<< HEAD
-                        if logzvar >= 0. and logzvar <= 1e6:
-                            logzerr = np.sqrt(logzvar)
-                        else:
-                            logzerr = np.nan
-                        if logz <= -1e6:
-                            logz = -np.inf
-                        message = "iter: {:d} | batch: {:d} | bound: {:d} | nc: {:d} | ncall: {:d} | "
-                        message += "eff(%): {:6.3f} | loglstar: {:6.3f} < {:6.3f} < {:6.3f} | "
-                        message += "logz: {:6.3f} +/- {:6.3f} | stop: {:6.3f} "
-                        message = message.format(niter, n+1, bounditer, nc,
-                                                 ncall, eff, logl_bounds[0],
-                                                 loglstar, logl_bounds[1],
-                                                 lnz, lnzerr, stop_val)
-                        if print_to_stderr:
-                            sys.stderr.write("\r" + message)
-                            sys.stderr.flush()
-                        else:
-                            sys.stdout.write(message + "\n")
-                            sys.stdout.flush()
-=======
                         print_func(results, niter, ncall, nbatch=n+1,
                                    stop_val=stop_val,
                                    logl_min=logl_bounds[0],
                                    logl_max=logl_bounds[1])
 
                 # Combine batch with previous runs.
->>>>>>> 891a1bed
                 self.combine_runs()
             else:
                 # We're done!
@@ -1649,11 +1594,7 @@
 
     def add_batch(self, nlive=100, wt_function=None, wt_kwargs=None,
                   maxiter=None, maxcall=None, save_bounds=True,
-<<<<<<< HEAD
-                  print_progress=True, print_to_stderr=True):
-=======
                   print_progress=True, print_func=None):
->>>>>>> 891a1bed
         """
         Allocate an additional batch of (nested) samples based on
         the combined set of previous samples using the specified
@@ -1694,16 +1635,10 @@
             Whether to output a simple summary of the current run that
             updates each iteration. Default is `True`.
 
-<<<<<<< HEAD
-        print_to_stderr : bool, optional
-            Whether the print_progress output should be directed to stderr (*True*) with
-            carriage return separation or to stdout (*False*) with newline separation.
-=======
         print_func : function, optional
             A function that prints out the current state of the sampler.
             If not provided, the default :meth:`results.print_fn` is used.
 
->>>>>>> 891a1bed
         """
 
         # Initialize values.
@@ -1749,31 +1684,10 @@
 
                 # Print progress.
                 if print_progress:
-<<<<<<< HEAD
-                    if logzvar >= 0. and logzvar <= 1e6:
-                        logzerr = np.sqrt(logzvar)
-                    else:
-                        logzerr = np.nan
-                    if logz <= -1e6:
-                        logz = -np.inf
-                    message = "iter: {:d} | batch: {:d} | bound: {:d} | nc: {:d} | ncall: {:d} | "
-                    message += "eff(%): {:6.3f} | loglstar: {:6.3f} < {:6.3f} < {:6.3f} | "
-                    message += "logz: {:6.3f} +/- {:6.3f} "
-                    message = message.format(niter, n+1, bounditer, nc, ncall,
-                                             eff, logl_bounds[0], loglstar,
-                                             logl_bounds[1], lnz, lnzerr)
-                    if print_to_stderr:
-                        sys.stderr.write("\r" + message)
-                        sys.stderr.flush()
-                    else:
-                        sys.stdout.write(message + "\n")
-                        sys.stdout.flush()
-=======
                     print_func(results, niter, ncall, nbatch=n+1,
                                stop_val=stop_val,
                                logl_min=logl_bounds[0],
                                logl_max=logl_bounds[1])
 
             # Combine batch with previous runs.
->>>>>>> 891a1bed
             self.combine_runs()